# This Makefile is an easy way to run common operations.

<<<<<<< HEAD
VERSION=0.3.27-dev
=======
VERSION=0.3.28
>>>>>>> 5ddbe9c1

TEST?=$$(go list ./... | grep -v 'vendor')
HOSTNAME=github.com
NAMESPACE=kionsoftware
NAME=kion
BINARY=terraform-provider-${NAME}

# Detect os and arch for local development "Make install"
ifeq ($(OS),Windows_NT)
	OS_ARCH := windows
	ifeq ($(PROCESSOR_ARCHITECTURE),AMD64)
		OS_ARCH := $(OS_ARCH)_amd64
	endif
	ifeq ($(PROCESSOR_ARCHITECTURE),x86)
		OS_ARCH := $(OS_ARCH)_386
	endif
else
	UNAME_S := $(shell uname -s)
	ifeq ($(UNAME_S),Linux)
		OS_ARCH := linux
	endif
	ifeq ($(UNAME_S),Darwin)
		OS_ARCH := darwin
	endif
	UNAME_P := $(shell uname -p)
	ifeq ($(UNAME_P),x86_64)
		OS_ARCH := $(OS_ARCH)_amd64
	endif
	ifneq ($(filter %86,$(UNAME_P)),)
		OS_ARCH := $(OS_ARCH)_386
	endif
	ifneq ($(filter arm%,$(UNAME_P)),)
		OS_ARCH := $(OS_ARCH)_arm64
	endif
endif

default: build

build: fmt
	go build -o ${BINARY}

build-dev:
	go build -gcflags="all=-N -l" -o ${BINARY}

release:
	GOOS=darwin GOARCH=amd64 go build -o ./bin/${BINARY}_${VERSION}_darwin_amd64
	GOOS=freebsd GOARCH=386 go build -o ./bin/${BINARY}_${VERSION}_freebsd_386
	GOOS=freebsd GOARCH=amd64 go build -o ./bin/${BINARY}_${VERSION}_freebsd_amd64
	GOOS=freebsd GOARCH=arm go build -o ./bin/${BINARY}_${VERSION}_freebsd_arm
	GOOS=linux GOARCH=386 go build -o ./bin/${BINARY}_${VERSION}_linux_386
	GOOS=linux GOARCH=amd64 go build -o ./bin/${BINARY}_${VERSION}_linux_amd64
	GOOS=linux GOARCH=arm go build -o ./bin/${BINARY}_${VERSION}_linux_arm
	GOOS=openbsd GOARCH=386 go build -o ./bin/${BINARY}_${VERSION}_openbsd_386
	GOOS=openbsd GOARCH=amd64 go build -o ./bin/${BINARY}_${VERSION}_openbsd_amd64
	GOOS=solaris GOARCH=amd64 go build -o ./bin/${BINARY}_${VERSION}_solaris_amd64
	GOOS=windows GOARCH=386 go build -o ./bin/${BINARY}_${VERSION}_windows_386
	GOOS=windows GOARCH=amd64 go build -o ./bin/${BINARY}_${VERSION}_windows_amd64

install: build
	mkdir -p ~/.terraform.d/plugins/${HOSTNAME}/${NAMESPACE}/${NAME}/${VERSION}/${OS_ARCH}
	mv ${BINARY} ~/.terraform.d/plugins/${HOSTNAME}/${NAMESPACE}/${NAME}/${VERSION}/${OS_ARCH}

install-dev: fmt build-dev
	mkdir -p ~/.terraform.d/plugins/${HOSTNAME}/${NAMESPACE}/${NAME}/${VERSION}/${OS_ARCH}
	mv ${BINARY} ~/.terraform.d/plugins/${HOSTNAME}/${NAMESPACE}/${NAME}/${VERSION}/${OS_ARCH}

test:
	go test -i $(TEST) || exit 1
	echo $(TEST) | xargs -t -n4 go test $(TESTARGS) -timeout=30s -parallel=4

testacc:
	TF_ACC=1 go test $(TEST) -v $(TESTARGS) -timeout 120m

fmt:
	gofmt -s -w .

vet:
	go vet $(TEST)
	staticcheck $(TEST)

docs:
	tfplugindocs 

.PHONY: build build-dev release install install-dev test testacc fmt vet docs<|MERGE_RESOLUTION|>--- conflicted
+++ resolved
@@ -1,10 +1,6 @@
 # This Makefile is an easy way to run common operations.
 
-<<<<<<< HEAD
-VERSION=0.3.27-dev
-=======
 VERSION=0.3.28
->>>>>>> 5ddbe9c1
 
 TEST?=$$(go list ./... | grep -v 'vendor')
 HOSTNAME=github.com
