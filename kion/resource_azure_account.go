--- conflicted
+++ resolved
@@ -238,11 +238,7 @@
 			accountUrl = "/v3/account-cache?account-type=azure"
 			postAccountData = hc.AccountCacheNewAzureImport{
 				SubscriptionUUID:   d.Get("subscription_uuid").(string),
-<<<<<<< HEAD
-				AccountAlias:       hc.OptionalString(d, "account_alias"),
-=======
 				AccountAlias:       hc.OptionalValue[string](d, "account_alias"),
->>>>>>> baae7b38
 				Name:               d.Get("name").(string),
 				AccountTypeID:      hc.OptionalValue[int](d, "account_type_id"),
 				PayerID:            d.Get("payer_id").(int),
@@ -255,11 +251,7 @@
 			accountUrl = "/v3/account?account-type=azure"
 			postAccountData = hc.AccountNewAzureImport{
 				SubscriptionUUID:   d.Get("subscription_uuid").(string),
-<<<<<<< HEAD
-				AccountAlias:       hc.OptionalString(d, "account_alias"),
-=======
 				AccountAlias:       hc.OptionalValue[string](d, "account_alias"),
->>>>>>> baae7b38
 				Name:               d.Get("name").(string),
 				AccountTypeID:      hc.OptionalValue[int](d, "account_type_id"),
 				PayerID:            d.Get("payer_id").(int),
