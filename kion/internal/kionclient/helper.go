--- conflicted
+++ resolved
@@ -16,7 +16,6 @@
 		v := i.(string)
 		return &v
 	}
-
 	return nil
 }
 
@@ -25,12 +24,11 @@
 	arr := make([]string, 0)
 	for _, item := range items {
 		v := item.(string)
-		// Add this because compliance_check has an array with an empty value in: regions.
+		// Filter out empty values
 		if v != "" {
 			arr = append(arr, v)
 		}
 	}
-
 	return arr
 }
 
@@ -40,29 +38,14 @@
 		v := i.([]string)
 		arr := make([]string, 0)
 		for _, item := range v {
-			v := item
-			// Add this because compliance_check has an array with an empty value in: regions.
-			if v != "" {
-				arr = append(arr, v)
+			// Filter out empty values
+			if item != "" {
+				arr = append(arr, item)
 			}
 		}
 		return &arr
 	}
-
-	return nil
-}
-
-// FilterStringArray -
-func FilterStringArray(items []string) []string {
-	arr := make([]string, 0)
-	for _, item := range items {
-		// Added this because compliance_check has an array with an empty value in: regions.
-		if item != "" {
-			arr = append(arr, item)
-		}
-	}
-
-	return arr
+	return nil
 }
 
 // FlattenIntPointer -
@@ -71,7 +54,6 @@
 		v := i.(int)
 		return &v
 	}
-
 	return nil
 }
 
@@ -81,7 +63,6 @@
 	for _, item := range items {
 		arr = append(arr, item.(int))
 	}
-
 	return &arr
 }
 
@@ -91,7 +72,6 @@
 	for _, item := range items {
 		arr = append(arr, item.(bool))
 	}
-
 	return arr
 }
 
@@ -101,7 +81,6 @@
 		v := i.(bool)
 		return &v
 	}
-
 	return nil
 }
 
@@ -115,51 +94,36 @@
 			uids = append(uids, v["id"].(int))
 		}
 	}
-
 	return uids
 }
 
 // FlattenGenericIDPointer retrieves and converts the value associated with the given key from the schema.ResourceData.
-// It handles different types of input ([]interface{} and *schema.Set) and returns a pointer to a slice of integers.
 func FlattenGenericIDPointer(d *schema.ResourceData, key string) *[]int {
-	// Retrieve the value from the resource data using the provided key
 	uid := d.Get(key)
 
-	// Determine the type of the retrieved value
 	switch v := uid.(type) {
-	// Handle the case where the value is a slice of interfaces
 	case []interface{}:
-		// Create a slice of integers with the same length as the input slice
 		uids := make([]int, len(v))
-		// Iterate over the input slice, casting each element to an integer
 		for i, item := range v {
 			uids[i] = item.(int)
 		}
-		// Return a pointer to the resulting slice of integers
 		return &uids
-	// Handle the case where the value is a schema.Set
 	case *schema.Set:
-		// Convert the set to a list of interfaces
 		setList := v.List()
-		// Create a slice of integers with the same length as the set list
 		uids := make([]int, len(setList))
-		// Iterate over the set list, extracting the "id" field from each map and casting it to an integer
 		for i, item := range setList {
 			m := item.(map[string]interface{})
 			uids[i] = m["id"].(int)
 		}
-		// Return a pointer to the resulting slice of integers
 		return &uids
-	// Handle the default case where the type is not recognized
 	default:
-		// Return nil if the type is not handled
-		return nil
-	}
-}
-
+		return nil
+	}
+}
+
+// FlattenTags -
 func FlattenTags(d *schema.ResourceData, key string) *[]Tag {
 	tagMap := d.Get(key).(map[string]interface{})
-
 	tags := make([]Tag, 0)
 	for k, v := range tagMap {
 		tags = append(tags, Tag{
@@ -167,13 +131,12 @@
 			Value: v.(string),
 		})
 	}
-
 	return &tags
 }
 
+// FlattenAssociateLabels -
 func FlattenAssociateLabels(d *schema.ResourceData, key string) *[]AssociateLabel {
 	labelMap := d.Get(key).(map[string]interface{})
-
 	labels := make([]AssociateLabel, len(labelMap))
 	var idx int
 	for k, v := range labelMap {
@@ -181,84 +144,62 @@
 		labels[idx].Value = v.(string)
 		idx++
 	}
-
 	return &labels
 }
 
-// InflateObjectWithID takes a slice of ObjectWithID and converts it into a slice of maps,
-// where each map contains the ID of an ObjectWithID. If the input slice is nil, it returns an empty slice.
+// InflateObjectWithID -
 func InflateObjectWithID(arr []ObjectWithID) []interface{} {
-	if arr != nil {
-		// Create an empty slice to hold the converted items
-		final := make([]interface{}, 0)
-
-		// Iterate over each item in the input slice
-		for _, item := range arr {
-			// Create a map to hold the item data
-			it := make(map[string]interface{})
-
-			// Add the ID to the map
-			it["id"] = item.ID
-
-			// Append the map to the final slice
-			final = append(final, it)
-		}
-
-		// Return the final slice of maps
-		return final
-	}
-
-	// Return an empty slice if the input is nil
-	return make([]interface{}, 0)
-}
-
-// InflateSingleObjectWithID takes a pointer to an ObjectWithID and returns its ID.
-// If the input is nil, it returns nil.
+	if arr == nil {
+		return make([]interface{}, 0)
+	}
+
+	final := make([]interface{}, 0)
+	for _, item := range arr {
+		it := make(map[string]interface{})
+		it["id"] = item.ID
+		final = append(final, it)
+	}
+	return final
+}
+
+// InflateSingleObjectWithID -
 func InflateSingleObjectWithID(single *ObjectWithID) interface{} {
 	if single != nil {
-		// Return the ID of the non-nil ObjectWithID
 		return single.ID
 	}
-
-	// Return nil if the input is nil
-	return nil
-}
-
-// InflateArrayOfIDs - Transforms an array of IDs into a map with an "id" key
+	return nil
+}
+
+// InflateArrayOfIDs -
 func InflateArrayOfIDs(arr []int) []interface{} {
-	if arr != nil {
-		final := make([]interface{}, 0)
-
-		for _, item := range arr {
-			it := make(map[string]interface{})
-
-			it["id"] = item
-
-			final = append(final, it)
-		}
-
-		return final
-	}
-
-	return make([]interface{}, 0)
-}
-
+	if arr == nil {
+		return make([]interface{}, 0)
+	}
+
+	final := make([]interface{}, 0)
+	for _, item := range arr {
+		it := make(map[string]interface{})
+		it["id"] = item
+		final = append(final, it)
+	}
+	return final
+}
+
+// InflateTags -
 func InflateTags(arr []Tag) map[string]string {
-	if arr != nil {
-		final := make(map[string]string, 0)
-
-		for _, item := range arr {
-			final[item.Key] = item.Value
-		}
-
-		return final
-	}
-
-	return nil
+	if arr == nil {
+		return nil
+	}
+
+	final := make(map[string]string)
+	for _, item := range arr {
+		final[item.Key] = item.Value
+	}
+	return final
 }
 
 // FieldsChanged -
-func FieldsChanged(iOld interface{}, iNew interface{}, fields []string) (map[string]interface{}, string, bool) {
+func FieldsChanged(iOld, iNew interface{}, fields []string) (map[string]interface{}, string, bool) {
 	mOld := iOld.(map[string]interface{})
 	mNew := iNew.(map[string]interface{})
 
@@ -267,10 +208,10 @@
 			return mNew, v, true
 		}
 	}
-
 	return mNew, "", false
 }
 
+// OptionalBool -
 func OptionalBool(d *schema.ResourceData, fieldname string) *bool {
 	b, ok := d.GetOkExists(fieldname)
 	if !ok {
@@ -281,10 +222,10 @@
 	if !ok {
 		return nil
 	}
-
 	return &ret
 }
 
+// OptionalInt -
 func OptionalInt(d *schema.ResourceData, fieldname string) *int {
 	v, ok := d.GetOkExists(fieldname)
 	if !ok {
@@ -295,19 +236,14 @@
 	if !ok {
 		return nil
 	}
-
 	return &ret
 }
 
 // AssociationChanged returns arrays of which values to change.
-// The fields needs to be at the top level.
 func AssociationChanged(d *schema.ResourceData, fieldname string) ([]int, []int, bool, error) {
 	isChanged := false
-
-	// Get the owner users
 	io, in := d.GetChange(fieldname)
 
-	// test for set
 	_, isTypeSet := io.(*schema.Set)
 	if isTypeSet {
 		io = io.(*schema.Set).List()
@@ -315,57 +251,36 @@
 	}
 
 	ownerOld := io.([]interface{})
-	oldIDs := make([]int, 0)
-	for _, item := range ownerOld {
-		v, ok := item.(map[string]interface{})
-		if ok {
-			oldIDs = append(oldIDs, v["id"].(int))
-		}
-	}
+	oldIDs := ConvertInterfaceSliceToIntSlice(ownerOld)
+
 	ownerNew := in.([]interface{})
-	newIDs := make([]int, 0)
-	for _, item := range ownerNew {
-		v, ok := item.(map[string]interface{})
-		if ok {
-			newIDs = append(newIDs, v["id"].(int))
-		}
-	}
+	newIDs := ConvertInterfaceSliceToIntSlice(ownerNew)
 
 	arrUserAdd, arrUserRemove, changed := determineAssociations(newIDs, oldIDs)
 	if changed {
 		isChanged = true
 	}
-
 	return arrUserAdd, arrUserRemove, isChanged, nil
 }
 
 // AssociationChangedInt returns an int of a value to change.
-// The fields needs to be at the top level.
 func AssociationChangedInt(d *schema.ResourceData, fieldname string) (*int, *int, bool, error) {
 	isChanged := false
 	io, in := d.GetChange(fieldname)
 
-	// If the values are not the same, then they changed.
 	if in != io {
 		isChanged = true
-
 		if in == nil || in == 0 {
-			// Either the in value is null which means remove the existing value.
 			old := io.(int)
 			return nil, &old, isChanged, nil
 		}
-		// Or the in value is not null which means it should change the
-		// existing value.
 		newvalue := in.(int)
 		return &newvalue, nil, isChanged, nil
 	}
-
 	return nil, nil, isChanged, nil
 }
 
-// DetermineAssociations will take in a src array (source of truth/repo) and a
-// destination array (Kion application) and then return an array of
-// associations to add (arrAdd) and then remove (arrRemove).
+// DetermineAssociations -
 func determineAssociations(src []int, dest []int) (arrAdd []int, arrRemove []int, isChanged bool) {
 	mSrc := makeMapFromArray(src)
 	mDest := makeMapFromArray(dest)
@@ -374,7 +289,6 @@
 	arrRemove = make([]int, 0)
 	isChanged = false
 
-	// Determine which items to add.
 	for v := range mSrc {
 		if _, found := mDest[v]; !found {
 			arrAdd = append(arrAdd, v)
@@ -382,14 +296,12 @@
 		}
 	}
 
-	// Determine which items to remove.
 	for v := range mDest {
 		if _, found := mSrc[v]; !found {
 			arrRemove = append(arrRemove, v)
 			isChanged = true
 		}
 	}
-
 	return arrAdd, arrRemove, isChanged
 }
 
@@ -401,12 +313,10 @@
 	return m
 }
 
-// GenerateAccTestChecksForResourceOwners returns a list of acceptance test checks for the Owner User & User Group ID
-// slices of a given resource.
-func GenerateAccTestChecksForResourceOwners(
-	resourceType, resourceName string,
-	ownerUserIds, ownerUserGroupIds *[]int,
-) (funcs []resource.TestCheckFunc) {
+// GenerateAccTestChecksForResourceOwners -
+func GenerateAccTestChecksForResourceOwners(resourceType, resourceName string, ownerUserIds, ownerUserGroupIds *[]int) []resource.TestCheckFunc {
+	var funcs []resource.TestCheckFunc
+
 	if ownerUserIds != nil {
 		for idx, id := range *ownerUserIds {
 			funcs = append(funcs, resource.TestCheckResourceAttr(
@@ -427,11 +337,10 @@
 		}
 	}
 
-	return
-}
-
-// GenerateOwnerClausesForResourceTest generates a string of owner_users & owner_user_groups clauses to be used in a
-// resource declaration for acceptance tests.
+	return funcs
+}
+
+// GenerateOwnerClausesForResourceTest -
 func GenerateOwnerClausesForResourceTest(ownerUserIds, ownerUserGroupIds *[]int) (ownerClauses string) {
 	if ownerUserIds != nil {
 		for _, id := range *ownerUserIds {
@@ -448,7 +357,7 @@
 	return
 }
 
-// TestAccOUGenerateDataSourceDeclarationFilter declares a data source to get an object that matches the name filter
+// TestAccOUGenerateDataSourceDeclarationFilter -
 func TestAccOUGenerateDataSourceDeclarationFilter(dataSourceName, localName, name string) string {
 	return fmt.Sprintf(`
 		data "%v" "%v" {
@@ -456,69 +365,55 @@
 				name = "name"
 				values = ["%v"]
 			}
-		}`, dataSourceName, localName, name,
-	)
-}
-
-// TestAccOUGenerateDataSourceDeclarationAll declares a data source to get all items
+		}`, dataSourceName, localName, name)
+}
+
+// TestAccOUGenerateDataSourceDeclarationAll -
 func TestAccOUGenerateDataSourceDeclarationAll(dataSourceName, localName string) string {
 	return fmt.Sprintf(`
-		data "%v" "%v" {}`, dataSourceName, localName,
-	)
-}
-
-// PrintHCLConfig prints the generated HCL configuration for unit tests.
+		data "%v" "%v" {}`, dataSourceName, localName)
+}
+
+// PrintHCLConfig -
 func PrintHCLConfig(config string) {
 	fmt.Println("Generated HCL configuration:")
 	fmt.Println(config)
 }
 
-// ConvertInterfaceSliceToIntSlice converts a slice of interfaces to a slice of integers.
+// ConvertInterfaceSliceToIntSlice -
 func ConvertInterfaceSliceToIntSlice(input []interface{}) []int {
-	// Pre-allocate the output slice for better performance.
 	output := make([]int, len(input))
 	for i, v := range input {
-		// Type assertion to convert interface{} to int.
 		output[i] = v.(int)
 	}
 	return output
 }
 
-// GetPreviousUserAndGroupIds retrieves the previous state of user and user group IDs
-// from the Terraform resource data.
+// GetPreviousUserAndGroupIds -
 func GetPreviousUserAndGroupIds(d *schema.ResourceData) ([]int, []int) {
 	var prevUserIds, prevUserGroupIds []int
 
-	// Check if the "user_ids" field has changed
 	if d.HasChange("user_ids") {
-		// Get the previous value of the "user_ids" field
 		oldValue, _ := d.GetChange("user_ids")
-		// Convert the previous value to a slice of integers
 		prevUserIds = ConvertInterfaceSliceToIntSlice(oldValue.([]interface{}))
 	}
 
-	// Check if the "user_group_ids" field has changed
 	if d.HasChange("user_group_ids") {
-		// Get the previous value of the "user_group_ids" field
 		oldValue, _ := d.GetChange("user_group_ids")
-		// Convert the previous value to a slice of integers
 		prevUserGroupIds = ConvertInterfaceSliceToIntSlice(oldValue.([]interface{}))
 	}
 
 	return prevUserIds, prevUserGroupIds
 }
 
-// FindDifferences finds the differences between two slices, returning the
-// elements that are present in slice1 but not in slice2.
+// FindDifferences -
 func FindDifferences[T comparable](slice1, slice2 []T) []T {
-	// Create a set from the second slice for efficient lookups
 	set := make(map[T]bool)
 	for _, v := range slice2 {
 		set[v] = true
 	}
 
 	var diff []T
-	// Iterate over the first slice and find elements not present in the second slice
 	for _, v := range slice1 {
 		if !set[v] {
 			diff = append(diff, v)
@@ -527,14 +422,11 @@
 	return diff
 }
 
-// SafeSet handles setting Terraform schema values, centralizing error reporting and ensuring non-nil values.
+// SafeSet -
 func SafeSet(d *schema.ResourceData, key string, value interface{}) diag.Diagnostics {
 	var diags diag.Diagnostics
-	// Check if the value is non-nil before setting it in the schema
 	if value != nil {
-		// Attempt to set the value in the schema
 		if err := d.Set(key, value); err != nil {
-			// Append a diagnostic message if there's an error while setting the value
 			diags = append(diags, diag.Diagnostic{
 				Severity: diag.Error,
 				Summary:  "Error setting field",
@@ -545,8 +437,7 @@
 	return diags
 }
 
-// ParseResourceID parses a resource ID string into its components based on the expected number of parts.
-// It returns the extracted ID components as integers and any error encountered during parsing.
+// ParseResourceID -
 func ParseResourceID(resourceID string, expectedParts int, idNames ...string) ([]int, error) {
 	parts := strings.Split(resourceID, "-")
 	if len(parts) != expectedParts {
@@ -563,11 +454,9 @@
 	}
 
 	return ids, nil
-<<<<<<< HEAD
-=======
-}
-
-// HandleError creates a diagnostic message for a given error.
+}
+
+// HandleError -
 func HandleError(err error) diag.Diagnostics {
 	if err != nil {
 		return diag.Errorf("error occurred: %v", err)
@@ -575,7 +464,7 @@
 	return nil
 }
 
-// AtLeastOneFieldPresent validates that at least one of the provided fields is non-empty.
+// AtLeastOneFieldPresent -
 func AtLeastOneFieldPresent(fields map[string]interface{}) error {
 	for _, field := range fields {
 		switch v := field.(type) {
@@ -592,12 +481,10 @@
 		}
 	}
 
-	// Construct a detailed error message listing the required fields
 	var fieldNames []string
 	for name := range fields {
 		fieldNames = append(fieldNames, name)
 	}
 
 	return fmt.Errorf("at least one of the following fields must be specified: %v", fieldNames)
->>>>>>> 6f5e4d70
 }