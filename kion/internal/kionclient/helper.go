package kionclient

import (
	"context"
	"encoding/json"
	"fmt"
	"strconv"
	"strings"

	"github.com/hashicorp/terraform-plugin-sdk/v2/diag"
	"github.com/hashicorp/terraform-plugin-sdk/v2/helper/schema"
)

// FlattenStringPointer retrieves a string value from the schema.ResourceData by its key
// and returns a pointer to that string. If the key does not exist, it returns nil.
func FlattenStringPointer(d *schema.ResourceData, key string) *string {
	if i, ok := d.GetOk(key); ok {
		v := i.(string)
		return &v
	}
	return nil
}

// FlattenStringArray converts an array of interfaces to an array of strings,
// filtering out any empty string values.
func FlattenStringArray(items []interface{}) []string {
	arr := make([]string, 0)
	for _, item := range items {
		v := item.(string)
		// Filter out empty values
		if v != "" {
			arr = append(arr, v)
		}
	}
	return arr
}

// FlattenStringArrayPointer retrieves an array of strings from schema.ResourceData
// by its key, filters out empty values, and returns a pointer to the resulting slice.
// If the key does not exist, it returns nil.
func FlattenStringArrayPointer(d *schema.ResourceData, key string) *[]string {
	if i, ok := d.GetOk(key); ok {
		v := i.([]string)
		arr := make([]string, 0)
		for _, item := range v {
			// Filter out empty values
			if item != "" {
				arr = append(arr, item)
			}
		}
		return &arr
	}
	return nil
}

// FilterStringArray filters out empty strings from an array of strings
// and returns a new array containing only non-empty strings.
func FilterStringArray(items []string) []string {
	arr := make([]string, 0)
	for _, item := range items {
		// Filter out empty values
		if item != "" {
			arr = append(arr, item)
		}
	}
	return arr
}

// FlattenIntPointer retrieves an integer value from schema.ResourceData by its key
// and returns a pointer to that integer. If the key does not exist, it returns nil.
func FlattenIntPointer(d *schema.ResourceData, key string) *int {
	if i, ok := d.GetOk(key); ok {
		v := i.(int)
		return &v
	}
	return nil
}

// FlattenIntArrayPointer converts an array of interfaces to an array of integers,
// and returns a pointer to the resulting slice.
func FlattenIntArrayPointer(items []interface{}) *[]int {
	arr := make([]int, 0)
	for _, item := range items {
		arr = append(arr, item.(int))
	}
	return &arr
}

// FlattenBoolArray converts an array of interfaces to an array of booleans.
func FlattenBoolArray(items []interface{}) []bool {
	arr := make([]bool, 0)
	for _, item := range items {
		arr = append(arr, item.(bool))
	}
	return arr
}

// FlattenBoolPointer retrieves a boolean value from schema.ResourceData by its key
// and returns a pointer to that boolean. If the key does not exist, it returns nil.
func FlattenBoolPointer(d *schema.ResourceData, key string) *bool {
	if i, ok := d.GetOk(key); ok {
		v := i.(bool)
		return &v
	}
	return nil
}

// FlattenGenericIDArray retrieves a list of objects from schema.ResourceData by its key,
// extracts the "id" field from each object, and returns a slice of these IDs.
func FlattenGenericIDArray(d *schema.ResourceData, key string) []int {
	uid := d.Get(key).([]interface{})
	uids := make([]int, 0)
	for _, item := range uid {
		v, ok := item.(map[string]interface{})
		if ok {
			uids = append(uids, v["id"].(int))
		}
	}
	return uids
}

// FlattenGenericIDPointer retrieves a list of objects or a schema.Set from schema.ResourceData by its key,
// extracts the "id" field from each object, and returns a pointer to a slice of these IDs.
func FlattenGenericIDPointer(d *schema.ResourceData, key string) *[]int {
	uid := d.Get(key)

	switch v := uid.(type) {
	case []interface{}:
		uids := make([]int, len(v))
		for i, item := range v {
			uids[i] = item.(int)
		}
		return &uids
	case *schema.Set:
		setList := v.List()
		uids := make([]int, len(setList))
		for i, item := range setList {
			m := item.(map[string]interface{})
			uids[i] = m["id"].(int)
		}
		return &uids
	default:
		return nil
	}
}

// FlattenTags retrieves a map of tags from schema.ResourceData by its key and
// returns a pointer to a slice of Tag objects, each containing a key and value.
func FlattenTags(d *schema.ResourceData, key string) *[]Tag {
	tagMap := d.Get(key).(map[string]interface{})
	tags := make([]Tag, 0)
	for k, v := range tagMap {
		tags = append(tags, Tag{
			Key:   k,
			Value: v.(string),
		})
	}
	return &tags
}

// FlattenAssociateLabels retrieves a map of associate labels from schema.ResourceData by its key
// and returns a pointer to a slice of AssociateLabel objects.
func FlattenAssociateLabels(d *schema.ResourceData, key string) *[]AssociateLabel {
	labelMap := d.Get(key).(map[string]interface{})
	labels := make([]AssociateLabel, len(labelMap))
	var idx int
	for k, v := range labelMap {
		labels[idx].Key = k
		labels[idx].Value = v.(string)
		idx++
	}
	return &labels
}

// InflateObjectWithID converts a slice of ObjectWithID to a slice of interfaces
// where each object is represented as a map with an "id" field.
func InflateObjectWithID(arr []ObjectWithID) []interface{} {
	if arr == nil {
		return make([]interface{}, 0)
	}

	final := make([]interface{}, 0)
	for _, item := range arr {
		it := make(map[string]interface{})
		it["id"] = item.ID
		final = append(final, it)
	}
	return final
}

// InflateSingleObjectWithID converts an ObjectWithID to an interface containing its "id" field.
func InflateSingleObjectWithID(single *ObjectWithID) interface{} {
	if single != nil {
		return single.ID
	}
	return nil
}

// InflateArrayOfIDs converts a slice of integers to a slice of interfaces
// where each integer is represented as a map with an "id" field.
func InflateArrayOfIDs(arr []int) []interface{} {
	if arr == nil {
		return make([]interface{}, 0)
	}

	final := make([]interface{}, 0)
	for _, item := range arr {
		it := make(map[string]interface{})
		it["id"] = item
		final = append(final, it)
	}
	return final
}

// InflateTags converts a slice of Tag objects to a map where the keys are the tag keys
// and the values are the tag values.
func InflateTags(arr []Tag) map[string]string {
	if arr == nil {
		return nil
	}

	final := make(map[string]string)
	for _, item := range arr {
		final[item.Key] = item.Value
	}
	return final
}

// FieldsChanged compares two maps of resource attributes and checks if any of the specified fields
// have changed between the old and new versions. It returns the new map, the first field that changed,
// and a boolean indicating whether any field changed.
func FieldsChanged(iOld, iNew interface{}, fields []string) (map[string]interface{}, string, bool) {
	mOld := iOld.(map[string]interface{})
	mNew := iNew.(map[string]interface{})

	for _, v := range fields {
		if mNew[v] != mOld[v] {
			return mNew, v, true
		}
	}
	return mNew, "", false
}

// OptionalBool retrieves a boolean value from schema.ResourceData by its field name and
// returns a pointer to that value. If the field is not set or is not a boolean, it returns nil.
func OptionalBool(d *schema.ResourceData, fieldname string) *bool {
	b, ok := d.GetOkExists(fieldname)
	if !ok {
		return nil
	}

	ret, ok := b.(bool)
	if !ok {
		return nil
	}
	return &ret
}

// OptionalInt retrieves an integer value from schema.ResourceData by its field name and
// returns a pointer to that value. If the field is not set or is not an integer, it returns nil.
func OptionalInt(d *schema.ResourceData, fieldname string) *int {
	v, ok := d.GetOkExists(fieldname)
	if !ok {
		return nil
	}

	ret, ok := v.(int)
	if !ok {
		return nil
	}
	return &ret
}

// OptionalValue retrieves a value from schema.ResourceData by its field name and returns a pointer to that value.
// The function uses type assertion to handle different types like int, bool, and string.
func OptionalValue[T any](d *schema.ResourceData, fieldname string) *T {
	v, ok := d.GetOkExists(fieldname)
	if !ok {
		return nil
	}

	// Use type assertion to check the type of the value
	if ret, ok := v.(T); ok {
		return &ret
	}

	return nil
}

// AssociationChanged compares the old and new values of a field that contains an array of IDs
// (e.g., user or group IDs) and determines which IDs were added, removed, or changed.
// It returns slices of IDs to add and remove, a boolean indicating if there was a change, and any error encountered.
func AssociationChanged(d *schema.ResourceData, fieldname string) ([]int, []int, bool, error) {
	isChanged := false
	io, in := d.GetChange(fieldname)

	_, isTypeSet := io.(*schema.Set)
	if isTypeSet {
		io = io.(*schema.Set).List()
		in = in.(*schema.Set).List()
	}

	ownerOld := io.([]interface{})
	oldIDs, err := ConvertInterfaceSliceToIntSlice(ownerOld)
	if err != nil {
		return nil, nil, false, fmt.Errorf("failed to convert old IDs in field '%s': %w", fieldname, err)
	}

	ownerNew := in.([]interface{})
	newIDs, err := ConvertInterfaceSliceToIntSlice(ownerNew)
	if err != nil {
		return nil, nil, false, fmt.Errorf("failed to convert new IDs in field '%s': %w", fieldname, err)
	}

	arrUserAdd, arrUserRemove, changed := determineAssociations(newIDs, oldIDs)
	if changed {
		isChanged = true
	}

	return arrUserAdd, arrUserRemove, isChanged, nil
}

// AssociationChangedInt compares the old and new values of a field that contains a single integer ID
// and determines if the ID has changed. It returns the new and old ID, a boolean indicating if there was a change, and any error encountered.
func AssociationChangedInt(d *schema.ResourceData, fieldname string) (*int, *int, bool, error) {
	isChanged := false
	io, in := d.GetChange(fieldname)

	if in != io {
		isChanged = true
		if in == nil || in == 0 {
			old := io.(int)
			return nil, &old, isChanged, nil
		}
		newvalue := in.(int)
		return &newvalue, nil, isChanged, nil
	}
	return nil, nil, isChanged, nil
}

// determineAssociations compares two slices of integers and determines which values are present in the source slice
// but not in the destination slice (to add) and which are present in the destination slice but not in the source slice (to remove).
// It returns slices of IDs to add and remove, and a boolean indicating if there was a change.
func determineAssociations(src []int, dest []int) (arrAdd []int, arrRemove []int, isChanged bool) {
	mSrc := makeMapFromArray(src)
	mDest := makeMapFromArray(dest)

	arrAdd = make([]int, 0)
	arrRemove = make([]int, 0)
	isChanged = false

	for v := range mSrc {
		if _, found := mDest[v]; !found {
			arrAdd = append(arrAdd, v)
			isChanged = true
		}
	}

	for v := range mDest {
		if _, found := mSrc[v]; !found {
			arrRemove = append(arrRemove, v)
			isChanged = true
		}
	}
	return arrAdd, arrRemove, isChanged
}

// makeMapFromArray converts a slice of integers to a map where each integer is a key with a boolean value of true.
func makeMapFromArray(arr []int) map[int]bool {
	m := make(map[int]bool)
	for _, v := range arr {
		m[v] = true
	}
	return m
}

// ConvertInterfaceSliceToIntSlice converts a slice of interfaces to a slice of integers.
// It handles the conversion and checks if the elements are integers or maps with an "id" field.
func ConvertInterfaceSliceToIntSlice(input []interface{}) ([]int, error) {
	output := make([]int, len(input))
	for i, v := range input {
		// Check if the element is an integer
		switch val := v.(type) {
		case int:
			output[i] = val
		case map[string]interface{}:
			// Handle complex type, extract ID or handle accordingly
			if id, ok := val["id"].(int); ok {
				output[i] = id
			} else {
				return nil, fmt.Errorf("expected 'id' field to be int, got: %v", val)
			}
		default:
			// ConvertInterfaceSliceToIntSlice (continued)...
			return nil, fmt.Errorf("unsupported type in input slice: %T", v)
		}
	}
	return output, nil
}

// GetPreviousUserAndGroupIds retrieves the previous state of user and user group IDs
// from the Terraform resource data. It checks if the "user_ids" and "user_group_ids"
// fields have changed and converts the previous values to slices of integers.
func GetPreviousUserAndGroupIds(d *schema.ResourceData) ([]int, []int, error) {
	var prevUserIds, prevUserGroupIds []int
	var err error

	// Check if the "user_ids" field has changed
	if d.HasChange("user_ids") {
		// Get the previous value of the "user_ids" field
		oldValue, _ := d.GetChange("user_ids")
		// Convert the previous value to a slice of integers
		prevUserIds, err = ConvertInterfaceSliceToIntSlice(oldValue.([]interface{}))
		if err != nil {
			return nil, nil, fmt.Errorf("failed to convert previous user IDs: %w", err)
		}
	}

	// Check if the "user_group_ids" field has changed
	if d.HasChange("user_group_ids") {
		// Get the previous value of the "user_group_ids" field
		oldValue, _ := d.GetChange("user_group_ids")
		// Convert the previous value to a slice of integers
		prevUserGroupIds, err = ConvertInterfaceSliceToIntSlice(oldValue.([]interface{}))
		if err != nil {
			return nil, nil, fmt.Errorf("failed to convert previous user group IDs: %w", err)
		}
	}

	return prevUserIds, prevUserGroupIds, nil
}

// FindDifferences finds the differences between two slices, returning the elements
// that are present in slice1 but not in slice2. This function is generic and works with any comparable type.
func FindDifferences[T comparable](slice1, slice2 []T) []T {
	// Create a set from the second slice for efficient lookups
	set := make(map[T]bool)
	for _, v := range slice2 {
		set[v] = true
	}

	var diff []T
	// Iterate over the first slice and find elements not present in the second slice
	for _, v := range slice1 {
		if !set[v] {
			diff = append(diff, v)
		}
	}
	return diff
}

// ResourceDiffSetter is a wrapper around *schema.ResourceDiff to implement the SafeSetter interface.
// This allows it to be used in contexts where a consistent interface for setting values is needed.
type ResourceDiffSetter struct {
	Diff *schema.ResourceDiff
}

// Set wraps the SetNew method of *schema.ResourceDiff to implement the SafeSetter interface.
// It allows for setting new values during the resource diff phase in Terraform.
func (r *ResourceDiffSetter) Set(key string, value interface{}) error {
	return r.Diff.SetNew(key, value)
}

// SafeSetter is an interface that abstracts the behavior of setting a key-value pair
// in Terraform's schema. It is implemented by both *schema.ResourceData and a custom wrapper
// around *schema.ResourceDiff, allowing for a unified handling of schema mutations across
// different Terraform lifecycle phases.
type SafeSetter interface {
	Set(key string, value interface{}) error
}

// SafeSet handles setting Terraform schema values, centralizing error reporting and ensuring non-nil values.
// It takes a SafeSetter interface (which can be either a ResourceDiffSetter or ResourceData),
// the key and value to set, and a summary message for diagnostics in case of an error.
func SafeSet(d SafeSetter, key string, value interface{}, summary string) diag.Diagnostics {
	var diags diag.Diagnostics

	if value != nil {
		if err := d.Set(key, value); err != nil {
			diags = append(diags, diag.Diagnostic{
				Severity: diag.Error,
				Summary:  summary,
				Detail:   fmt.Sprintf("Error setting %s: %v", key, err),
			})
		}
	}
	return diags
}

// ParseResourceID parses a resource ID string into its components based on the expected number of parts.
// It returns the extracted ID components as integers and any error encountered during parsing.
func ParseResourceID(resourceID string, expectedParts int, idNames ...string) ([]int, error) {
	parts := strings.Split(resourceID, "-")
	if len(parts) != expectedParts {
		return nil, fmt.Errorf("invalid resource ID format, expected %s with %d parts", strings.Join(idNames, "-"), expectedParts)
	}

	ids := make([]int, len(idNames))
	for i, name := range idNames {
		id, err := strconv.Atoi(parts[i])
		if err != nil {
			return nil, fmt.Errorf("invalid %s, must be an integer", name)
		}
		ids[i] = id
	}

	return ids, nil
}

// HandleError converts an error to a diagnostic object.
// It is a simple utility function that returns a diagnostic with an error message if an error is present.
func HandleError(err error) diag.Diagnostics {
	if err != nil {
		return diag.Errorf("error occurred: %v", err)
	}
	return nil
}

// AtLeastOneFieldPresent checks a map of fields (by their names) to ensure that at least one field has a value.
// It returns an error if none of the fields contain a value, indicating that at least one must be specified.
func AtLeastOneFieldPresent(fields map[string]interface{}) error {
	for _, field := range fields {
		switch v := field.(type) {
		case []uint:
			if len(v) > 0 {
				return nil
			}
		case *schema.Set:
			if v.Len() > 0 {
				return nil
			}
		default:
			// Add other cases as needed for different field types
		}
	}

	var fieldNames []string
	for name := range fields {
		fieldNames = append(fieldNames, name)
	}

	return fmt.Errorf("at least one of the following fields must be specified: %v", fieldNames)
}

// ValidateAppRoleID is a helper function to be used in CustomizeDiff.
// It checks if the app_role_id is set to 1 and returns an error if so,
// preventing changes to the specific App Role ID 1 via this resource.
func ValidateAppRoleID(ctx context.Context, d *schema.ResourceDiff, meta interface{}) error {
	// Check if app_role_id is set to 1
	if appRoleID := d.Get("app_role_id").(int); appRoleID == 1 {
		return fmt.Errorf("changing the App Role 1 via this resource is not permitted")
	}
	return nil
}

<<<<<<< HEAD
// GetMoveProjectSettings retrieves move project settings from the schema.ResourceData
// and returns a pointer to an AccountMove object. If no move project settings are found,
// it returns a default AccountMove object.
func GetMoveProjectSettings(d *schema.ResourceData) *AccountMove {
	if v, exists := d.GetOk("move_project_settings"); exists {
		moveSettings := v.(*schema.Set)
		for _, item := range moveSettings.List() {
			if moveSettingsMap, ok := item.(map[string]interface{}); ok {
				return &AccountMove{
					ProjectID:        d.Get("project_id").(int),
					FinancialSetting: moveSettingsMap["financials"].(string),
					MoveDate:         moveSettingsMap["move_datecode"].(int),
				}
			}
		}
	}
	return &AccountMove{
		ProjectID:        d.Get("project_id").(int),
		FinancialSetting: "move",
		MoveDate:         0,
=======
// Custom Variable Types for Custom Variables
const (
	TypeString = "string"
	TypeList   = "list"
	TypeMap    = "map"
)

// NormalizeCvValue normalizes a custom variable value based on its type
func NormalizeCvValue(v string, cvType string) (string, error) {
	switch cvType {
	case TypeString:
		// For strings, wrap in the expected format
		return fmt.Sprintf(`{"value":%q}`, v), nil

	case TypeList, TypeMap:
		// For lists and maps, try to parse as JSON first
		var parsed interface{}
		if err := json.Unmarshal([]byte(v), &parsed); err != nil {
			return "", fmt.Errorf("invalid JSON for type %s: %v", cvType, err)
		}
		// Wrap in the expected format
		wrapper := map[string]interface{}{
			"value": parsed,
		}
		bytes, err := json.Marshal(wrapper)
		if err != nil {
			return "", err
		}
		return string(bytes), nil

	default:
		return "", fmt.Errorf("unsupported custom variable type: %s", cvType)
	}
}

// PackCvValueIntoJsonStr converts the API response back to the appropriate format
func PackCvValueIntoJsonStr(value interface{}, cvType string) (string, error) {
	if value == nil {
		return "", nil
	}

	switch cvType {
	case TypeString:
		switch v := value.(type) {
		case string:
			return v, nil
		default:
			return "", fmt.Errorf("expected string value, got %T", value)
		}

	case TypeList:
		switch v := value.(type) {
		case []interface{}:
			bytes, err := json.Marshal(v)
			if err != nil {
				return "", fmt.Errorf("failed to marshal list value: %v", err)
			}
			return string(bytes), nil
		case string:
			// If it's already a JSON string, validate it's a list
			var list []interface{}
			if err := json.Unmarshal([]byte(v), &list); err != nil {
				return "", fmt.Errorf("invalid list JSON: %v", err)
			}
			return v, nil
		default:
			return "", fmt.Errorf("expected list value, got %T", value)
		}

	case TypeMap:
		switch v := value.(type) {
		case map[string]interface{}:
			bytes, err := json.Marshal(v)
			if err != nil {
				return "", fmt.Errorf("failed to marshal map value: %v", err)
			}
			return string(bytes), nil
		case string:
			// If it's already a JSON string, validate it's a map
			var m map[string]interface{}
			if err := json.Unmarshal([]byte(v), &m); err != nil {
				return "", fmt.Errorf("invalid map JSON: %v", err)
			}
			return v, nil
		default:
			return "", fmt.Errorf("expected map value, got %T", value)
		}

	default:
		return "", fmt.Errorf("unsupported custom variable type: %s", cvType)
	}
}

// UnpackCvValueJsonStr converts the input value based on the custom variable type
func UnpackCvValueJsonStr(input interface{}, cvType string) (interface{}, error) {
	switch cvType {
	case TypeString:
		if str, ok := input.(string); ok {
			// For strings, we need to send just the raw string
			return str, nil
		}
		return nil, fmt.Errorf("expected string value for type '%s', got %T", TypeString, input)

	case TypeList:
		switch v := input.(type) {
		case []interface{}:
			return v, nil
		case []string:
			// Convert []string to []interface{}
			result := make([]interface{}, len(v))
			for i, s := range v {
				result[i] = s
			}
			return result, nil
		default:
			return nil, fmt.Errorf("expected list value for type '%s', got %T", TypeList, input)
		}

	case TypeMap:
		switch v := input.(type) {
		case map[string]interface{}:
			return v, nil
		case map[string]string:
			// Convert map[string]string to map[string]interface{}
			result := make(map[string]interface{})
			for k, v := range v {
				result[k] = v
			}
			return result, nil
		default:
			return nil, fmt.Errorf("expected map value for type '%s', got %T", TypeMap, input)
		}

	default:
		return nil, fmt.Errorf("unsupported custom variable type: %s", cvType)
>>>>>>> 97554901
	}
}<|MERGE_RESOLUTION|>--- conflicted
+++ resolved
@@ -553,7 +553,144 @@
 	return nil
 }
 
-<<<<<<< HEAD
+// Custom Variable Types for Custom Variables
+const (
+	TypeString = "string"
+	TypeList   = "list"
+	TypeMap    = "map"
+)
+
+// NormalizeCvValue normalizes a custom variable value based on its type
+func NormalizeCvValue(v string, cvType string) (string, error) {
+	switch cvType {
+	case TypeString:
+		// For strings, wrap in the expected format
+		return fmt.Sprintf(`{"value":%q}`, v), nil
+
+	case TypeList, TypeMap:
+		// For lists and maps, try to parse as JSON first
+		var parsed interface{}
+		if err := json.Unmarshal([]byte(v), &parsed); err != nil {
+			return "", fmt.Errorf("invalid JSON for type %s: %v", cvType, err)
+		}
+		// Wrap in the expected format
+		wrapper := map[string]interface{}{
+			"value": parsed,
+		}
+		bytes, err := json.Marshal(wrapper)
+		if err != nil {
+			return "", err
+		}
+		return string(bytes), nil
+
+	default:
+		return "", fmt.Errorf("unsupported custom variable type: %s", cvType)
+	}
+}
+
+// PackCvValueIntoJsonStr converts the API response back to the appropriate format
+func PackCvValueIntoJsonStr(value interface{}, cvType string) (string, error) {
+	if value == nil {
+		return "", nil
+	}
+
+	switch cvType {
+	case TypeString:
+		switch v := value.(type) {
+		case string:
+			return v, nil
+		default:
+			return "", fmt.Errorf("expected string value, got %T", value)
+		}
+
+	case TypeList:
+		switch v := value.(type) {
+		case []interface{}:
+			bytes, err := json.Marshal(v)
+			if err != nil {
+				return "", fmt.Errorf("failed to marshal list value: %v", err)
+			}
+			return string(bytes), nil
+		case string:
+			// If it's already a JSON string, validate it's a list
+			var list []interface{}
+			if err := json.Unmarshal([]byte(v), &list); err != nil {
+				return "", fmt.Errorf("invalid list JSON: %v", err)
+			}
+			return v, nil
+		default:
+			return "", fmt.Errorf("expected list value, got %T", value)
+		}
+
+	case TypeMap:
+		switch v := value.(type) {
+		case map[string]interface{}:
+			bytes, err := json.Marshal(v)
+			if err != nil {
+				return "", fmt.Errorf("failed to marshal map value: %v", err)
+			}
+			return string(bytes), nil
+		case string:
+			// If it's already a JSON string, validate it's a map
+			var m map[string]interface{}
+			if err := json.Unmarshal([]byte(v), &m); err != nil {
+				return "", fmt.Errorf("invalid map JSON: %v", err)
+			}
+			return v, nil
+		default:
+			return "", fmt.Errorf("expected map value, got %T", value)
+		}
+
+	default:
+		return "", fmt.Errorf("unsupported custom variable type: %s", cvType)
+	}
+}
+
+// UnpackCvValueJsonStr converts the input value based on the custom variable type
+func UnpackCvValueJsonStr(input interface{}, cvType string) (interface{}, error) {
+	switch cvType {
+	case TypeString:
+		if str, ok := input.(string); ok {
+			// For strings, we need to send just the raw string
+			return str, nil
+		}
+		return nil, fmt.Errorf("expected string value for type '%s', got %T", TypeString, input)
+
+	case TypeList:
+		switch v := input.(type) {
+		case []interface{}:
+			return v, nil
+		case []string:
+			// Convert []string to []interface{}
+			result := make([]interface{}, len(v))
+			for i, s := range v {
+				result[i] = s
+			}
+			return result, nil
+		default:
+			return nil, fmt.Errorf("expected list value for type '%s', got %T", TypeList, input)
+		}
+
+	case TypeMap:
+		switch v := input.(type) {
+		case map[string]interface{}:
+			return v, nil
+		case map[string]string:
+			// Convert map[string]string to map[string]interface{}
+			result := make(map[string]interface{})
+			for k, v := range v {
+				result[k] = v
+			}
+			return result, nil
+		default:
+			return nil, fmt.Errorf("expected map value for type '%s', got %T", TypeMap, input)
+		}
+
+	default:
+		return nil, fmt.Errorf("unsupported custom variable type: %s", cvType)
+	}
+}
+
 // GetMoveProjectSettings retrieves move project settings from the schema.ResourceData
 // and returns a pointer to an AccountMove object. If no move project settings are found,
 // it returns a default AccountMove object.
@@ -574,142 +711,5 @@
 		ProjectID:        d.Get("project_id").(int),
 		FinancialSetting: "move",
 		MoveDate:         0,
-=======
-// Custom Variable Types for Custom Variables
-const (
-	TypeString = "string"
-	TypeList   = "list"
-	TypeMap    = "map"
-)
-
-// NormalizeCvValue normalizes a custom variable value based on its type
-func NormalizeCvValue(v string, cvType string) (string, error) {
-	switch cvType {
-	case TypeString:
-		// For strings, wrap in the expected format
-		return fmt.Sprintf(`{"value":%q}`, v), nil
-
-	case TypeList, TypeMap:
-		// For lists and maps, try to parse as JSON first
-		var parsed interface{}
-		if err := json.Unmarshal([]byte(v), &parsed); err != nil {
-			return "", fmt.Errorf("invalid JSON for type %s: %v", cvType, err)
-		}
-		// Wrap in the expected format
-		wrapper := map[string]interface{}{
-			"value": parsed,
-		}
-		bytes, err := json.Marshal(wrapper)
-		if err != nil {
-			return "", err
-		}
-		return string(bytes), nil
-
-	default:
-		return "", fmt.Errorf("unsupported custom variable type: %s", cvType)
-	}
-}
-
-// PackCvValueIntoJsonStr converts the API response back to the appropriate format
-func PackCvValueIntoJsonStr(value interface{}, cvType string) (string, error) {
-	if value == nil {
-		return "", nil
-	}
-
-	switch cvType {
-	case TypeString:
-		switch v := value.(type) {
-		case string:
-			return v, nil
-		default:
-			return "", fmt.Errorf("expected string value, got %T", value)
-		}
-
-	case TypeList:
-		switch v := value.(type) {
-		case []interface{}:
-			bytes, err := json.Marshal(v)
-			if err != nil {
-				return "", fmt.Errorf("failed to marshal list value: %v", err)
-			}
-			return string(bytes), nil
-		case string:
-			// If it's already a JSON string, validate it's a list
-			var list []interface{}
-			if err := json.Unmarshal([]byte(v), &list); err != nil {
-				return "", fmt.Errorf("invalid list JSON: %v", err)
-			}
-			return v, nil
-		default:
-			return "", fmt.Errorf("expected list value, got %T", value)
-		}
-
-	case TypeMap:
-		switch v := value.(type) {
-		case map[string]interface{}:
-			bytes, err := json.Marshal(v)
-			if err != nil {
-				return "", fmt.Errorf("failed to marshal map value: %v", err)
-			}
-			return string(bytes), nil
-		case string:
-			// If it's already a JSON string, validate it's a map
-			var m map[string]interface{}
-			if err := json.Unmarshal([]byte(v), &m); err != nil {
-				return "", fmt.Errorf("invalid map JSON: %v", err)
-			}
-			return v, nil
-		default:
-			return "", fmt.Errorf("expected map value, got %T", value)
-		}
-
-	default:
-		return "", fmt.Errorf("unsupported custom variable type: %s", cvType)
-	}
-}
-
-// UnpackCvValueJsonStr converts the input value based on the custom variable type
-func UnpackCvValueJsonStr(input interface{}, cvType string) (interface{}, error) {
-	switch cvType {
-	case TypeString:
-		if str, ok := input.(string); ok {
-			// For strings, we need to send just the raw string
-			return str, nil
-		}
-		return nil, fmt.Errorf("expected string value for type '%s', got %T", TypeString, input)
-
-	case TypeList:
-		switch v := input.(type) {
-		case []interface{}:
-			return v, nil
-		case []string:
-			// Convert []string to []interface{}
-			result := make([]interface{}, len(v))
-			for i, s := range v {
-				result[i] = s
-			}
-			return result, nil
-		default:
-			return nil, fmt.Errorf("expected list value for type '%s', got %T", TypeList, input)
-		}
-
-	case TypeMap:
-		switch v := input.(type) {
-		case map[string]interface{}:
-			return v, nil
-		case map[string]string:
-			// Convert map[string]string to map[string]interface{}
-			result := make(map[string]interface{})
-			for k, v := range v {
-				result[k] = v
-			}
-			return result, nil
-		default:
-			return nil, fmt.Errorf("expected map value for type '%s', got %T", TypeMap, input)
-		}
-
-	default:
-		return nil, fmt.Errorf("unsupported custom variable type: %s", cvType)
->>>>>>> 97554901
 	}
 }