--- conflicted
+++ resolved
@@ -394,37 +394,17 @@
 	fmt.Println(config)
 }
 
-<<<<<<< HEAD
-// ConvertInterfaceSliceToIntSlice -
-func ConvertInterfaceSliceToIntSlice(input []interface{}) []int {
-	output := make([]int, len(input))
-	for i, v := range input {
-=======
 // ConvertInterfaceSliceToIntSlice converts a slice of interfaces to a slice of integers.
 func ConvertInterfaceSliceToIntSlice(input []interface{}) []int {
 	// Pre-allocate the output slice for better performance.
 	output := make([]int, len(input))
 	for i, v := range input {
 		// Type assertion to convert interface{} to int.
->>>>>>> 64e7e5b1
 		output[i] = v.(int)
 	}
 	return output
 }
 
-<<<<<<< HEAD
-// GetPreviousUserAndGroupIds -
-func GetPreviousUserAndGroupIds(d *schema.ResourceData) ([]int, []int) {
-	var prevUserIds, prevUserGroupIds []int
-
-	if d.HasChange("user_ids") {
-		oldValue, _ := d.GetChange("user_ids")
-		prevUserIds = ConvertInterfaceSliceToIntSlice(oldValue.([]interface{}))
-	}
-
-	if d.HasChange("user_group_ids") {
-		oldValue, _ := d.GetChange("user_group_ids")
-=======
 // GetPreviousUserAndGroupIds retrieves the previous state of user and user group IDs
 // from the Terraform resource data.
 func GetPreviousUserAndGroupIds(d *schema.ResourceData) ([]int, []int) {
@@ -443,32 +423,23 @@
 		// Get the previous value of the "user_group_ids" field
 		oldValue, _ := d.GetChange("user_group_ids")
 		// Convert the previous value to a slice of integers
->>>>>>> 64e7e5b1
 		prevUserGroupIds = ConvertInterfaceSliceToIntSlice(oldValue.([]interface{}))
 	}
 
 	return prevUserIds, prevUserGroupIds
 }
 
-<<<<<<< HEAD
-// FindDifferences -
-func FindDifferences[T comparable](slice1, slice2 []T) []T {
-=======
 // FindDifferences finds the differences between two slices, returning the
 // elements that are present in slice1 but not in slice2.
 func FindDifferences[T comparable](slice1, slice2 []T) []T {
 	// Create a set from the second slice for efficient lookups
->>>>>>> 64e7e5b1
 	set := make(map[T]bool)
 	for _, v := range slice2 {
 		set[v] = true
 	}
 
 	var diff []T
-<<<<<<< HEAD
-=======
 	// Iterate over the first slice and find elements not present in the second slice
->>>>>>> 64e7e5b1
 	for _, v := range slice1 {
 		if !set[v] {
 			diff = append(diff, v)
@@ -477,11 +448,6 @@
 	return diff
 }
 
-<<<<<<< HEAD
-// SafeSet -
-func SafeSet(d *schema.ResourceData, key string, value interface{}) diag.Diagnostics {
-	var diags diag.Diagnostics
-=======
 // ResourceDiffSetter is a wrapper around *schema.ResourceDiff to implement the SafeSetter interface.
 type ResourceDiffSetter struct {
 	Diff *schema.ResourceDiff
@@ -504,30 +470,20 @@
 func SafeSet(d SafeSetter, key string, value interface{}, summary string) diag.Diagnostics {
 	var diags diag.Diagnostics
 
->>>>>>> 64e7e5b1
 	if value != nil {
 		if err := d.Set(key, value); err != nil {
 			diags = append(diags, diag.Diagnostic{
 				Severity: diag.Error,
-<<<<<<< HEAD
-				Summary:  "Error setting field",
-				Detail:   fmt.Sprintf("Error setting %s: %s", key, err),
-=======
 				Summary:  summary,
 				Detail:   fmt.Sprintf("Error setting %s: %v", key, err),
->>>>>>> 64e7e5b1
 			})
 		}
 	}
 	return diags
 }
 
-<<<<<<< HEAD
-// ParseResourceID -
-=======
 // ParseResourceID parses a resource ID string into its components based on the expected number of parts.
 // It returns the extracted ID components as integers and any error encountered during parsing.
->>>>>>> 64e7e5b1
 func ParseResourceID(resourceID string, expectedParts int, idNames ...string) ([]int, error) {
 	parts := strings.Split(resourceID, "-")
 	if len(parts) != expectedParts {
@@ -544,7 +500,6 @@
 	}
 
 	return ids, nil
-<<<<<<< HEAD
 }
 
 // HandleError -
@@ -578,6 +533,4 @@
 	}
 
 	return fmt.Errorf("at least one of the following fields must be specified: %v", fieldNames)
-=======
->>>>>>> 64e7e5b1
 }