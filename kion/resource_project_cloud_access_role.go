package kion

import (
	"context"
	"errors"
	"fmt"
	"strconv"
	"time"

	"github.com/hashicorp/terraform-plugin-sdk/v2/diag"
	"github.com/hashicorp/terraform-plugin-sdk/v2/helper/schema"
	hc "github.com/kionsoftware/terraform-provider-kion/kion/internal/kionclient"
)

func resourceProjectCloudAccessRole() *schema.Resource {
	return &schema.Resource{
		CreateContext: resourceProjectCloudAccessRoleCreate,
		ReadContext:   resourceProjectCloudAccessRoleRead,
		UpdateContext: resourceProjectCloudAccessRoleUpdate,
		DeleteContext: resourceProjectCloudAccessRoleDelete,
		Importer: &schema.ResourceImporter{
			StateContext: func(ctx context.Context, d *schema.ResourceData, m interface{}) ([]*schema.ResourceData, error) {
				resourceProjectCloudAccessRoleRead(ctx, d, m)
				return []*schema.ResourceData{d}, nil
			},
		},
		Schema: map[string]*schema.Schema{
			// Notice there is no 'id' field specified because it will be created.
			"last_updated": {
				Type:     schema.TypeString,
				Optional: true,
				Computed: true,
			},
			"accounts": {
				Elem: &schema.Resource{
					Schema: map[string]*schema.Schema{
						"id": {
							Type:     schema.TypeInt,
							Optional: true,
						},
					},
				},
				Type:        schema.TypeSet, // Don't let codegen remove this.
				Optional:    true,
				Description: "This field will be ignored if 'apply_to_all_accounts' is set to: true.",
				// If apply_to_all_accounts is true, then ignore the accounts.
				DiffSuppressFunc: func(k, old, new string, d *schema.ResourceData) bool {
					return d.Get("apply_to_all_accounts").(bool)
				},
			},
			"apply_to_all_accounts": {
				Type:     schema.TypeBool,
				Optional: true,
				Default:  false, // Don't let codegen remove this.
			},
			"aws_iam_path": {
				Type:     schema.TypeString,
				Optional: true,
				ForceNew: true, // Not allowed to be changed, forces new item if changed.
			},
			"aws_iam_permissions_boundary": {
				Type:     schema.TypeInt,
				Optional: true,
			},
			"aws_iam_policies": {
				Elem: &schema.Resource{
					Schema: map[string]*schema.Schema{
						"id": {
							Type:     schema.TypeInt,
							Optional: true,
						},
					},
				},
				Type:     schema.TypeSet,
				Optional: true,
			},
			"aws_iam_role_name": {
				Type:     schema.TypeString,
				Required: true,
				ForceNew: true, // Not allowed to be changed, forces new item if changed.
			},
			"azure_role_definitions": {
				Elem: &schema.Resource{
					Schema: map[string]*schema.Schema{
						"id": {
							Type:     schema.TypeInt,
							Optional: true,
						},
					},
				},
				Type:     schema.TypeSet,
				Optional: true,
			},
			"future_accounts": {
				Type:     schema.TypeBool,
				Optional: true,
			},
			"gcp_iam_roles": {
				Elem: &schema.Resource{
					Schema: map[string]*schema.Schema{
						"id": {
							Type:     schema.TypeInt,
							Optional: true,
						},
					},
				},
				Type:     schema.TypeSet,
				Optional: true,
			},
			"long_term_access_keys": {
				Type:     schema.TypeBool,
				Optional: true,
			},
			"name": {
				Type:     schema.TypeString,
				Required: true,
			},
			"project_id": {
				Type:     schema.TypeInt,
				Required: true,
				ForceNew: true, // Not allowed to be changed, forces new item if changed.
			},
			"short_term_access_keys": {
				Type:     schema.TypeBool,
				Optional: true,
			},
			"user_groups": {
				Elem: &schema.Resource{
					Schema: map[string]*schema.Schema{
						"id": {
							Type:     schema.TypeInt,
							Optional: true,
						},
					},
				},
				Type:     schema.TypeSet,
				Optional: true,
			},
			"users": {
				Elem: &schema.Resource{
					Schema: map[string]*schema.Schema{
						"id": {
							Type:     schema.TypeInt,
							Optional: true,
						},
					},
				},
				Type:     schema.TypeSet,
				Optional: true,
			},
			"web_access": {
				Type:     schema.TypeBool,
				Optional: true,
			},
		},
	}
}

func resourceProjectCloudAccessRoleCreate(ctx context.Context, d *schema.ResourceData, m interface{}) diag.Diagnostics {
	var diags diag.Diagnostics
	client := m.(*hc.Client)

	// Create the request payload
	post := hc.ProjectCloudAccessRoleCreate{
		AccountIds:                hc.FlattenGenericIDPointer(d, "accounts"),
		ApplyToAllAccounts:        d.Get("apply_to_all_accounts").(bool),
		AwsIamPath:                d.Get("aws_iam_path").(string),
		AwsIamPermissionsBoundary: hc.FlattenIntPointer(d, "aws_iam_permissions_boundary"),
		AwsIamPolicies:            hc.FlattenGenericIDPointer(d, "aws_iam_policies"),
		AwsIamRoleName:            d.Get("aws_iam_role_name").(string),
		AzureRoleDefinitions:      hc.FlattenGenericIDPointer(d, "azure_role_definitions"),
		FutureAccounts:            d.Get("future_accounts").(bool),
		GCPIamRoles:               hc.FlattenGenericIDPointer(d, "gcp_iam_roles"),
		LongTermAccessKeys:        d.Get("long_term_access_keys").(bool),
		Name:                      d.Get("name").(string),
		ProjectID:                 d.Get("project_id").(int),
		ShortTermAccessKeys:       d.Get("short_term_access_keys").(bool),
		UserGroupIds:              hc.FlattenGenericIDPointer(d, "user_groups"),
		UserIds:                   hc.FlattenGenericIDPointer(d, "users"),
		WebAccess:                 d.Get("web_access").(bool),
	}

	// Send the POST request
	resp, err := client.POST("/v3/project-cloud-access-role", post)
	if err != nil {
		return append(diags, diag.Diagnostic{
			Severity: diag.Error,
			Summary:  "Unable to create ProjectCloudAccessRole",
			Detail:   fmt.Sprintf("Error: %v\nItem: %v", err, post),
		})
	}

	if resp.RecordID == 0 {
		return append(diags, diag.Diagnostic{
			Severity: diag.Error,
			Summary:  "Unable to create ProjectCloudAccessRole",
			Detail:   fmt.Sprintf("Error: %v\nItem: %v", errors.New("received item ID of 0"), post),
		})
	}

	// Set the ID for the created resource
	d.SetId(strconv.Itoa(resp.RecordID))

	// Read the resource to update the state
	if readDiags := resourceProjectCloudAccessRoleRead(ctx, d, m); readDiags.HasError() {
		diags = append(diags, readDiags...)
	}

	return diags
}

func resourceProjectCloudAccessRoleRead(ctx context.Context, d *schema.ResourceData, m interface{}) diag.Diagnostics {
	var diags diag.Diagnostics
	client := m.(*hc.Client)
	ID := d.Id()

	resp := new(hc.ProjectCloudAccessRoleResponse)
	err := client.GET(fmt.Sprintf("/v3/project-cloud-access-role/%s", ID), resp)
	if err != nil {
		diags = append(diags, diag.Diagnostic{
			Severity: diag.Error,
			Summary:  "Unable to read ProjectCloudAccessRole",
			Detail:   fmt.Sprintf("Error: %v\nItem: %v", err.Error(), ID),
		})
		return diags
	}
	item := resp.Data

	data := map[string]interface{}{
		"apply_to_all_accounts":        item.ProjectCloudAccessRole.ApplyToAllAccounts,
		"aws_iam_path":                 item.ProjectCloudAccessRole.AwsIamPath,
		"aws_iam_role_name":            item.ProjectCloudAccessRole.AwsIamRoleName,
		"aws_iam_permissions_boundary": hc.InflateSingleObjectWithID(item.AwsIamPermissionsBoundary),
		"long_term_access_keys":        item.ProjectCloudAccessRole.LongTermAccessKeys,
		"name":                         item.ProjectCloudAccessRole.Name,
		"project_id":                   item.ProjectCloudAccessRole.ProjectID,
		"short_term_access_keys":       item.ProjectCloudAccessRole.ShortTermAccessKeys,
		"web_access":                   item.ProjectCloudAccessRole.WebAccess,
		"accounts":                     hc.InflateObjectWithID(item.Accounts),
		"aws_iam_policies":             hc.InflateObjectWithID(item.AwsIamPolicies),
		"azure_role_definitions":       hc.InflateObjectWithID(item.AzureRoleDefinitions),
		"gcp_iam_roles":                hc.InflateObjectWithID(item.GCPIamRoles),
		"user_groups":                  hc.InflateObjectWithID(item.UserGroups),
		"users":                        hc.InflateObjectWithID(item.Users),
		"future_accounts":              item.ProjectCloudAccessRole.FutureAccounts,
	}

	for k, v := range data {
		if err := d.Set(k, v); err != nil {
			diags = append(diags, diag.Diagnostic{
				Severity: diag.Error,
				Summary:  "Unable to read and set ProjectCloudAccessRole",
				Detail:   fmt.Sprintf("Error: %v\nItem: %v", err.Error(), ID),
			})
			return diags
		}
	}

	return diags
}

func resourceProjectCloudAccessRoleUpdate(ctx context.Context, d *schema.ResourceData, m interface{}) diag.Diagnostics {
	var diags diag.Diagnostics
	client := m.(*hc.Client)
	ID := d.Id()

	var hasChanged bool

	// Determine if the attributes that are updatable are changed.
	if d.HasChanges("apply_to_all_accounts", "future_accounts", "long_term_access_keys", "name", "short_term_access_keys", "web_access") {
		hasChanged = true
		req := hc.ProjectCloudAccessRoleUpdate{
			ApplyToAllAccounts:  d.Get("apply_to_all_accounts").(bool),
			FutureAccounts:      d.Get("future_accounts").(bool),
			LongTermAccessKeys:  d.Get("long_term_access_keys").(bool),
			Name:                d.Get("name").(string),
			ShortTermAccessKeys: d.Get("short_term_access_keys").(bool),
			WebAccess:           d.Get("web_access").(bool),
		}

		if err := client.PATCH(fmt.Sprintf("/v3/project-cloud-access-role/%s", ID), req); err != nil {
			diags = append(diags, diag.Diagnostic{
				Severity: diag.Error,
				Summary:  "Unable to update ProjectCloudAccessRole",
				Detail:   fmt.Sprintf("Error: %v\nItem: %v", err.Error(), ID),
			})
			return diags
		}
	}

	// Handle associations.
	if d.HasChanges("accounts", "aws_iam_permissions_boundary", "aws_iam_policies", "azure_role_definitions", "gcp_iam_roles", "user_groups", "users") {
		hasChanged = true

		var addCarAssociation hc.ProjectCloudAccessRoleAssociationsAdd
		var removeCarAssociation hc.ProjectCloudAccessRoleAssociationsRemove

		if addBoundary, removeBoundary, _, _ := hc.AssociationChangedInt(d, "aws_iam_permissions_boundary"); addBoundary != nil || removeBoundary != nil {
			addCarAssociation.AwsIamPermissionsBoundary = addBoundary
			removeCarAssociation.AwsIamPermissionsBoundary = removeBoundary
		}

		if arrAdd, arrRemove, _, _ := hc.AssociationChanged(d, "accounts"); len(arrAdd) > 0 || len(arrRemove) > 0 {
			addCarAssociation.AccountIds = &arrAdd
			removeCarAssociation.AccountIds = &arrRemove
		}

		if arrAdd, arrRemove, _, _ := hc.AssociationChanged(d, "aws_iam_policies"); len(arrAdd) > 0 || len(arrRemove) > 0 {
			addCarAssociation.AwsIamPolicies = &arrAdd
			removeCarAssociation.AwsIamPolicies = &arrRemove
		}

		if arrAdd, arrRemove, _, _ := hc.AssociationChanged(d, "azure_role_definitions"); len(arrAdd) > 0 || len(arrRemove) > 0 {
			addCarAssociation.AzureRoleDefinitions = &arrAdd
			removeCarAssociation.AzureRoleDefinitions = &arrRemove
		}

		if arrAdd, arrRemove, _, _ := hc.AssociationChanged(d, "gcp_iam_roles"); len(arrAdd) > 0 || len(arrRemove) > 0 {
			addCarAssociation.GCPIamRoles = &arrAdd
			removeCarAssociation.GCPIamRoles = &arrRemove
		}

		if arrAdd, arrRemove, _, _ := hc.AssociationChanged(d, "user_groups"); len(arrAdd) > 0 || len(arrRemove) > 0 {
			addCarAssociation.UserGroupIds = &arrAdd
			removeCarAssociation.UserGroupIds = &arrRemove
		}

		if arrAdd, arrRemove, _, _ := hc.AssociationChanged(d, "users"); len(arrAdd) > 0 || len(arrRemove) > 0 {
			addCarAssociation.UserIds = &arrAdd
			removeCarAssociation.UserIds = &arrRemove
		}

		if addCarAssociation != (hc.ProjectCloudAccessRoleAssociationsAdd{}) {
			if _, err := client.POST(fmt.Sprintf("/v3/project-cloud-access-role/%s/association", ID), addCarAssociation); err != nil {
				diags = append(diags, diag.Diagnostic{
					Severity: diag.Error,
					Summary:  "Unable to add associations on ProjectCloudAccessRole",
					Detail:   fmt.Sprintf("Error: %v\nItem: %v", err.Error(), ID),
				})
				return diags
			}
		}

		if removeCarAssociation != (hc.ProjectCloudAccessRoleAssociationsRemove{}) {
			if err := client.DELETE(fmt.Sprintf("/v3/project-cloud-access-role/%s/association", ID), removeCarAssociation); err != nil {
				diags = append(diags, diag.Diagnostic{
					Severity: diag.Error,
					Summary:  "Unable to remove associations on ProjectCloudAccessRole",
					Detail:   fmt.Sprintf("Error: %v\nItem: %v", err.Error(), ID),
				})
				return diags
			}
		}
	}

<<<<<<< HEAD
	if hasChanged > 0 {
		if err := d.Set("last_updated", time.Now().Format(time.RFC850)); err != nil {
			diags = append(diags, diag.Diagnostic{
				Severity: diag.Error,
				Summary:  "Failed to set last_updated",
				Detail:   err.Error(),
			})
			return diags
		}
=======
	if hasChanged {
		d.Set("last_updated", time.Now().Format(time.RFC850))
>>>>>>> 93a281be
	}

	return resourceProjectCloudAccessRoleRead(ctx, d, m)
}

func resourceProjectCloudAccessRoleDelete(ctx context.Context, d *schema.ResourceData, m interface{}) diag.Diagnostics {
	var diags diag.Diagnostics
	client := m.(*hc.Client)
	ID := d.Id()

	// Make the DELETE request using the client and context
	err := client.DELETE(fmt.Sprintf("/v3/project-cloud-access-role/%s", ID), nil)
	if err != nil {
		// Add detailed diagnostic information on error
		diags = append(diags, diag.Diagnostic{
			Severity: diag.Error,
			Summary:  "Unable to delete ProjectCloudAccessRole",
			Detail:   fmt.Sprintf("Error deleting ProjectCloudAccessRole with ID %s: %v", ID, err),
		})
		return diags
	}

	// Explicitly clear the resource ID to indicate deletion
	d.SetId("")

	return diags
}<|MERGE_RESOLUTION|>--- conflicted
+++ resolved
@@ -353,20 +353,8 @@
 		}
 	}
 
-<<<<<<< HEAD
-	if hasChanged > 0 {
-		if err := d.Set("last_updated", time.Now().Format(time.RFC850)); err != nil {
-			diags = append(diags, diag.Diagnostic{
-				Severity: diag.Error,
-				Summary:  "Failed to set last_updated",
-				Detail:   err.Error(),
-			})
-			return diags
-		}
-=======
 	if hasChanged {
 		d.Set("last_updated", time.Now().Format(time.RFC850))
->>>>>>> 93a281be
 	}
 
 	return resourceProjectCloudAccessRoleRead(ctx, d, m)
