--- conflicted
+++ resolved
@@ -248,13 +248,8 @@
 			if v, ok := d.GetOk("name"); ok {
 				cacheReq.Name = v.(string)
 			}
-<<<<<<< HEAD
-			cacheReq.IncludeLinkedAccountSpend = hc.OptionalBool(d, "include_linked_account_spend")
-			cacheReq.SkipAccessChecking = hc.OptionalBool(d, "skip_access_checking")
-=======
 			cacheReq.IncludeLinkedAccountSpend = hc.OptionalValue[bool](d, "include_linked_account_spend")
 			cacheReq.SkipAccessChecking = hc.OptionalValue[bool](d, "skip_access_checking")
->>>>>>> baae7b38
 			req = cacheReq
 		case ProjectLocation:
 			fallthrough
@@ -281,16 +276,10 @@
 				accountReq.StartDatecode = v.(string)
 			}
 
-<<<<<<< HEAD
-			accountReq.IncludeLinkedAccountSpend = hc.OptionalBool(d, "include_linked_account_spend")
-			accountReq.SkipAccessChecking = hc.OptionalBool(d, "skip_access_checking")
-			accountReq.UseOrgAccountInfo = hc.OptionalBool(d, "use_org_account_info")
-=======
 			accountReq.IncludeLinkedAccountSpend = hc.OptionalValue[bool](d, "include_linked_account_spend")
 			accountReq.SkipAccessChecking = hc.OptionalValue[bool](d, "skip_access_checking")
 			accountReq.UseOrgAccountInfo = hc.OptionalValue[bool](d, "use_org_account_info")
 
->>>>>>> baae7b38
 			req = accountReq
 		}
 
