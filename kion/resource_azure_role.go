--- conflicted
+++ resolved
@@ -54,15 +54,10 @@
 						},
 					},
 				},
-<<<<<<< HEAD
-				Type:     schema.TypeSet,
-				Optional: true,
-=======
-				Type:         schema.TypeList,
+				Type:         schema.TypeSet,
 				Optional:     true,
 				Description:  "Must provide at least the owner_user_groups field or the owner_users field.",
 				AtLeastOneOf: []string{"owner_user_groups", "owner_users"},
->>>>>>> fa4056b0
 			},
 			"owner_users": {
 				Elem: &schema.Resource{
@@ -73,15 +68,10 @@
 						},
 					},
 				},
-<<<<<<< HEAD
-				Type:     schema.TypeSet,
-				Optional: true,
-=======
-				Type:         schema.TypeList,
+				Type:         schema.TypeSet,
 				Optional:     true,
 				Description:  "Must provide at least the owner_user_groups field or the owner_users field.",
 				AtLeastOneOf: []string{"owner_user_groups", "owner_users"},
->>>>>>> fa4056b0
 			},
 			"role_permissions": {
 				Type:     schema.TypeString,
