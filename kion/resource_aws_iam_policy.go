--- conflicted
+++ resolved
@@ -57,15 +57,10 @@
 						},
 					},
 				},
-<<<<<<< HEAD
-				Type:     schema.TypeSet,
-				Optional: true,
-=======
-				Type:         schema.TypeList,
+				Type:         schema.TypeSet,
 				Optional:     true,
 				Description:  "Must provide at least the owner_user_groups field or the owner_users field.",
 				AtLeastOneOf: []string{"owner_user_groups", "owner_users"},
->>>>>>> fa4056b0
 			},
 			"owner_users": {
 				Elem: &schema.Resource{
@@ -76,15 +71,10 @@
 						},
 					},
 				},
-<<<<<<< HEAD
-				Type:     schema.TypeSet,
-				Optional: true,
-=======
-				Type:         schema.TypeList,
+				Type:         schema.TypeSet,
 				Optional:     true,
 				Description:  "Must provide at least the owner_user_groups field or the owner_users field.",
 				AtLeastOneOf: []string{"owner_user_groups", "owner_users"},
->>>>>>> fa4056b0
 			},
 			"path_suffix": {
 				Type:     schema.TypeString,
