package kion

import (
	"context"
	"errors"
	"fmt"
	"strconv"
	"time"

	"github.com/hashicorp/terraform-plugin-sdk/v2/diag"
	"github.com/hashicorp/terraform-plugin-sdk/v2/helper/schema"
	hc "github.com/kionsoftware/terraform-provider-kion/kion/internal/ctclient"
)

func resourceProject() *schema.Resource {
	return &schema.Resource{
		CreateContext: resourceProjectCreate,
		ReadContext:   resourceProjectRead,
		UpdateContext: resourceProjectUpdate,
		DeleteContext: resourceProjectDelete,
		Importer: &schema.ResourceImporter{
			StateContext: func(ctx context.Context, d *schema.ResourceData, m interface{}) ([]*schema.ResourceData, error) {
				resourceProjectRead(ctx, d, m)
				return []*schema.ResourceData{d}, nil
			},
		},
		Schema: map[string]*schema.Schema{
			// Notice there is no 'id' field specified because it will be created.
			"last_updated": {
				Type:     schema.TypeString,
				Optional: true,
				Computed: true,
			},
			"archived": {
				Type:     schema.TypeBool,
				Computed: true,
			},
			"auto_pay": {
				Type:     schema.TypeBool,
				Optional: true,
			},
			"default_aws_region": {
				Type:     schema.TypeString,
				Optional: true,
			},
			"description": {
				Type:     schema.TypeString,
				Optional: true,
			},
			"name": {
				Type:     schema.TypeString,
				Required: true,
			},
			"ou_id": {
				Type:     schema.TypeInt,
				Required: true,
				ForceNew: true, // Not allowed to be changed, forces new item if changed.
			},
			"owner_user_ids": {
				Elem: &schema.Resource{
					Schema: map[string]*schema.Schema{
						"id": {
							Type:     schema.TypeInt,
							Optional: true,
						},
					},
				},
<<<<<<< HEAD
				Type:     schema.TypeSet,
				Optional: true,
=======
				Type:         schema.TypeList,
				Optional:     true,
				Description:  "Must provide at least the owner_user_groups field or the owner_users field.",
				AtLeastOneOf: []string{"owner_user_group_ids", "owner_user_ids"},
>>>>>>> fa4056b0
			},
			"owner_user_group_ids": {
				Elem: &schema.Resource{
					Schema: map[string]*schema.Schema{
						"id": {
							Type:     schema.TypeInt,
							Optional: true,
						},
					},
				},
<<<<<<< HEAD
				Type:     schema.TypeSet,
				Optional: true,
=======
				Type:         schema.TypeList,
				Optional:     true,
				Description:  "Must provide at least the owner_user_groups field or the owner_users field.",
				AtLeastOneOf: []string{"owner_user_group_ids", "owner_user_ids"},
>>>>>>> fa4056b0
			},
			"permission_scheme_id": {
				Type:     schema.TypeInt,
				Required: true,
			},
			"project_funding": {
				Elem: &schema.Resource{
					Schema: map[string]*schema.Schema{
						"amount": {
							Type:     schema.TypeFloat,
							Optional: true,
							ForceNew: true, // Not allowed to be changed, forces new item if changed.
						},
						"funding_order": {
							Type:     schema.TypeInt,
							Optional: true,
							ForceNew: true, // Not allowed to be changed, forces new item if changed.
						},
						"funding_source_id": {
							Type:     schema.TypeInt,
							Optional: true,
							ForceNew: true, // Not allowed to be changed, forces new item if changed.
						},
						"start_datecode": {
							Type:     schema.TypeString,
							Optional: true,
							ForceNew: true, // Not allowed to be changed, forces new item if changed.
						},
						"end_datecode": {
							Type:     schema.TypeString,
							Optional: true,
							ForceNew: true, // Not allowed to be changed, forces new item if changed.
						},
					},
				},
				Type:     schema.TypeSet,
				Optional: true,
			},
			"budget": {
				Type:     schema.TypeSet,
				Optional: true,
				Elem: &schema.Resource{
					Schema: map[string]*schema.Schema{
						"amount": {
							Type: schema.TypeFloat,
							Description: "Total amount for the budget. This is required if data is not specified. " +
								"Budget entries are created between start_datecode and end_datecode (exclusive) with the amount evenly distributed across the months.",
							Optional: true,
						},
						"data": {
							Type: schema.TypeSet,
							Elem: &schema.Resource{
								Schema: map[string]*schema.Schema{
									"datecode": {
										Type:        schema.TypeString,
										Description: "Year and month for the budget data entry (i.e 2023-01).",
										Required:    true,
									},
									"amount": {
										Type:        schema.TypeFloat,
										Description: "Amount of the budget entry in dollars.",
										Required:    true,
									},
									"funding_source_id": {
										Type:        schema.TypeInt,
										Description: "ID of funding source for the budget entry.",
										Optional:    true,
									},
									"priority": {
										Type:        schema.TypeInt,
										Description: "Priority order of the budget entry. This is required if funding_source_id is specified",
										Optional:    true,
									},
								},
							},
							Description: "Total amount for the budget. This is required if data is not specified. " +
								"Budget entries are created between start_datecode and end_datecode (exclusive) with the amount evenly distributed across the months.",
							Optional: true,
						},
						"funding_source_ids": {
							Type: schema.TypeSet,
							Elem: &schema.Schema{
								Type: schema.TypeInt,
							},
							Description: "Funding source IDs to use when data is not specified. " +
								"This value is ignored is data is specified. If specified, the amount is distributed evenly across months and funding sources. " +
								"Funding sources will be processed in order from first to last.",
							Optional: true,
						},
						"start_datecode": {
							Type:        schema.TypeString,
							Description: "Year and month the budget starts.",
							Required:    true,
						},
						"end_datecode": {
							Type:        schema.TypeString,
							Description: "Year and month the budget ends. This is an exclusive date.",
							Required:    true,
						},
					},
				},
			},
		},
	}
}

func resourceProjectCreate(ctx context.Context, d *schema.ResourceData, m interface{}) diag.Diagnostics {
	var diags diag.Diagnostics
	c := m.(*hc.Client)

	post := hc.ProjectCreate{
		AutoPay:            d.Get("auto_pay").(bool),
		DefaultAwsRegion:   d.Get("default_aws_region").(string),
		Description:        d.Get("description").(string),
		Name:               d.Get("name").(string),
		OUID:               d.Get("ou_id").(int),
		OwnerUserIds:       hc.FlattenGenericIDPointer(d, "owner_user_ids"),
		OwnerUserGroupIds:  hc.FlattenGenericIDPointer(d, "owner_user_group_ids"),
		PermissionSchemeID: d.Get("permission_scheme_id").(int),
	}

	projectCreateURLSuffix := "with-spend-plan"

	// Get financial config settings
	type FinancialConfig struct {
		Data struct {
			BudgetMode bool `json:"budget_mode"`
		} `json:"data"`
	}
	var config FinancialConfig
	err := c.GET("/v1/ct-config/financials-config", &config)
	if err != nil {
		diags = append(diags, diag.Diagnostic{
			Severity: diag.Error,
			Summary:  "Unable to retrieve financial config",
			Detail:   fmt.Sprintf("Error: %v\nItem: %v", err.Error(), post),
		})
		return diags
	}

	// Can't cast directly to []interface{}
	// Must cast each element to map[string]interface{} & assign each value from the map to the POST object.
	if config.Data.BudgetMode {
		projectCreateURLSuffix = "with-budget"

		post.Budget = make([]hc.BudgetCreate, len(d.Get("budget").([]interface{})))

		for i, genericValue := range d.Get("budget").([]interface{}) {

			// Cast each generic interface{} value to a map of key/value pairs
			budgetMap := genericValue.(map[string]interface{})

			// Unpack struct values & assign them to the POST object
			post.Budget[i] = hc.BudgetCreate{
				Amount:           budgetMap["amount"].(float64),
				FundingSourceIDs: hc.FlattenIntArrayPointer(budgetMap["funding_source_ids"].([]interface{})),
				StartDatecode:    budgetMap["start_datecode"].(string),
				EndDatecode:      budgetMap["end_datecode"].(string),
			}

			post.Budget[i].Data = make([]hc.BudgetDataCreate, len(budgetMap["data"].([]interface{})))

			// fill out budget data as needed
			for idx, genericValue2 := range budgetMap["data"].([]interface{}) {

				// Cast each generic interface{} value to a map of key/value pairs
				budgetDataMap := genericValue2.(map[string]interface{})

				post.Budget[i].Data[idx] = hc.BudgetDataCreate{
					Datecode:        budgetDataMap["datecode"].(string),
					Amount:          budgetDataMap["amount"].(float64),
					FundingSourceID: budgetDataMap["funding_source_id"].(int),
					Priority:        budgetDataMap["priority"].(int),
				}
			}
		}
	} else {
		post.ProjectFunding = make([]hc.ProjectFundingCreate, len(d.Get("project_funding").([]interface{})))

		for i, genericValue := range d.Get("project_funding").([]interface{}) {

			// Cast each generic interface{} value to a map of key/value pairs
			projectFundingMap := genericValue.(map[string]interface{})

			// Unpack struct values & assign them to the POST object
			post.ProjectFunding[i] = hc.ProjectFundingCreate{
				Amount:          projectFundingMap["amount"].(float64),
				FundingOrder:    projectFundingMap["funding_order"].(int),
				FundingSourceID: projectFundingMap["funding_source_id"].(int),
				StartDatecode:   projectFundingMap["start_datecode"].(string),
				EndDatecode:     projectFundingMap["end_datecode"].(string),
			}
		}
	}

	resp, err := c.POST(fmt.Sprintf("/v3/project/%v", projectCreateURLSuffix), post)
	if err != nil {
		diags = append(diags, diag.Diagnostic{
			Severity: diag.Error,
			Summary:  "Unable to create Project",
			Detail:   fmt.Sprintf("Error: %v\nItem: %v", err.Error(), post),
		})
		return diags
	} else if resp.RecordID == 0 {
		diags = append(diags, diag.Diagnostic{
			Severity: diag.Error,
			Summary:  "Unable to create Project",
			Detail:   fmt.Sprintf("Error: %v\nItem: %v", errors.New("received item ID of 0"), post),
		})
		return diags
	}

	d.SetId(strconv.Itoa(resp.RecordID))

	resourceProjectRead(ctx, d, m)

	return diags
}

func resourceProjectRead(ctx context.Context, d *schema.ResourceData, m interface{}) diag.Diagnostics {
	var diags diag.Diagnostics
	c := m.(*hc.Client)
	ID := d.Id()

	resp := new(hc.ProjectResponse)
	err := c.GET(fmt.Sprintf("/v3/project/%s", ID), resp)
	if err != nil {
		diags = append(diags, diag.Diagnostic{
			Severity: diag.Error,
			Summary:  "Unable to read Project",
			Detail:   fmt.Sprintf("Error: %v\nItem: %v", err.Error(), ID),
		})
		return diags
	}
	item := resp.Data

	data := make(map[string]interface{})
	data["archived"] = item.Archived
	data["auto_pay"] = item.AutoPay
	data["default_aws_region"] = item.DefaultAwsRegion
	data["description"] = item.Description
	data["name"] = item.Name
	data["ou_id"] = item.OUID

	for k, v := range data {
		if err := d.Set(k, v); err != nil {
			diags = append(diags, diag.Diagnostic{
				Severity: diag.Error,
				Summary:  "Unable to read and set Project",
				Detail:   fmt.Sprintf("Error: %v\nItem: %v", err.Error(), ID),
			})
			return diags
		}
	}

	return diags
}

func resourceProjectUpdate(ctx context.Context, d *schema.ResourceData, m interface{}) diag.Diagnostics {
	var diags diag.Diagnostics
	c := m.(*hc.Client)
	ID := d.Id()

	hasChanged := 0

	// Determine if the attributes that are updatable are changed.
	// Leave out fields that are not allowed to be changed like
	// `aws_iam_path` in AWS IAM policies and add `ForceNew: true` to the
	// schema instead.
	if d.HasChanges("archived",
		"auto_pay",
		"default_aws_region",
		"description",
		"name",
		"permission_scheme_id") {
		hasChanged++
		req := hc.ProjectUpdate{
			Archived:           d.Get("archived").(bool),
			AutoPay:            d.Get("auto_pay").(bool),
			DefaultAwsRegion:   d.Get("default_aws_region").(string),
			Description:        d.Get("description").(string),
			Name:               d.Get("name").(string),
			PermissionSchemeID: d.Get("permission_scheme_id").(int),
		}

		err := c.PATCH(fmt.Sprintf("/v3/project/%s", ID), req)
		if err != nil {
			diags = append(diags, diag.Diagnostic{
				Severity: diag.Error,
				Summary:  "Unable to update Project",
				Detail:   fmt.Sprintf("Error: %v\nItem: %v", err.Error(), ID),
			})
			return diags
		}
	}

	// Determine if the owners have changed.
	if d.HasChanges("owner_user_ids",
		"owner_user_group_ids") {
		hasChanged++
		arrAddOwnerUserGroupIds, arrRemoveOwnerUserGroupIds, _, _ := hc.AssociationChanged(d, "owner_user_group_ids")
		arrAddOwnerUserIds, arrRemoveOwnerUserIds, _, _ := hc.AssociationChanged(d, "owner_user_ids")

		if len(arrAddOwnerUserGroupIds) > 0 ||
			len(arrAddOwnerUserIds) > 0 ||
			len(arrRemoveOwnerUserGroupIds) > 0 ||
			len(arrRemoveOwnerUserIds) > 0 {
			_, err := c.POST(fmt.Sprintf("/v1/project/%s/owner", ID), hc.ChangeOwners{
				OwnerUserGroupIds: &arrAddOwnerUserGroupIds,
				OwnerUserIds:      &arrAddOwnerUserIds,
			})
			if err != nil {
				diags = append(diags, diag.Diagnostic{
					Severity: diag.Error,
					Summary:  "Unable to change owners on Project",
					Detail:   fmt.Sprintf("Error: %v\nItem: %v", err.Error(), ID),
				})
				return diags
			}
		}
	}

	if hasChanged > 0 {
		d.Set("last_updated", time.Now().Format(time.RFC850))
	}

	return resourceProjectRead(ctx, d, m)
}

func resourceProjectDelete(ctx context.Context, d *schema.ResourceData, m interface{}) diag.Diagnostics {
	var diags diag.Diagnostics
	c := m.(*hc.Client)
	ID := d.Id()

	err := c.DELETE(fmt.Sprintf("/v3/project/%s", ID), nil)
	if err != nil {
		diags = append(diags, diag.Diagnostic{
			Severity: diag.Error,
			Summary:  "Unable to delete Project",
			Detail:   fmt.Sprintf("Error: %v\nItem: %v", err.Error(), ID),
		})
		return diags
	}

	// d.SetId("") is automatically called assuming delete returns no errors, but
	// it is added here for explicitness.
	d.SetId("")

	return diags
}<|MERGE_RESOLUTION|>--- conflicted
+++ resolved
@@ -65,15 +65,10 @@
 						},
 					},
 				},
-<<<<<<< HEAD
-				Type:     schema.TypeSet,
-				Optional: true,
-=======
-				Type:         schema.TypeList,
+				Type:         schema.TypeSet,
 				Optional:     true,
 				Description:  "Must provide at least the owner_user_groups field or the owner_users field.",
 				AtLeastOneOf: []string{"owner_user_group_ids", "owner_user_ids"},
->>>>>>> fa4056b0
 			},
 			"owner_user_group_ids": {
 				Elem: &schema.Resource{
@@ -84,15 +79,10 @@
 						},
 					},
 				},
-<<<<<<< HEAD
-				Type:     schema.TypeSet,
-				Optional: true,
-=======
-				Type:         schema.TypeList,
+				Type:         schema.TypeSet,
 				Optional:     true,
 				Description:  "Must provide at least the owner_user_groups field or the owner_users field.",
 				AtLeastOneOf: []string{"owner_user_group_ids", "owner_user_ids"},
->>>>>>> fa4056b0
 			},
 			"permission_scheme_id": {
 				Type:     schema.TypeInt,
