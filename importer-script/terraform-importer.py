--- conflicted
+++ resolved
@@ -624,47 +624,28 @@
                     proj_details = api_call(url)
                     if proj_details:
 
-<<<<<<< HEAD
-                        if proj_details['aws_iam_policies'] is not None:
+                        if 'aws_iam_policies' in proj_details and proj_details['aws_iam_policies'] is not None:
                             for i in proj_details['aws_iam_policies']:
                                 role['aws_iam_policies'].append(i['id'])
 
-                        if proj_details['users'] is not None:
+                        if 'users' in proj_details and proj_details['users'] is not None:
                             for u in proj_details['users']:
                                 role['user_ids'].append(u['id'])
 
-                        if proj_details['user_groups'] is not None:
+                        if 'user_groups' in proj_details and proj_details['user_groups'] is not None:
                             for g in proj_details['user_groups']:
                                 role['user_group_ids'].append(g['id'])
 
-                      
-                        if 'accounts' in proj_details:
+                        if 'accounts' in proj_details and proj_details['accounts'] is not None:
                             for a in proj_details['accounts']:
                                 role['account_ids'].append(a['id'])
-=======
-                      if 'aws_iam_policies' in proj_details and proj_details['aws_iam_policies'] is not None:
-                        for i in proj_details['aws_iam_policies']:
-                            role['aws_iam_policies'].append(i['id'])
-
-                      if 'users' in proj_details and proj_details['users'] is not None:
-                        for u in proj_details['users']:
-                            role['user_ids'].append(u['id'])
-
-                      if 'user_groups' in proj_details and proj_details['user_groups'] is not None:
-                        for g in proj_details['user_groups']:
-                            role['user_group_ids'].append(g['id'])
-
-                      if 'accounts' in proj_details and proj_details['accounts'] is not None:
-                        for a in proj_details['accounts']:
-                            role['account_ids'].append(a['id'])
->>>>>>> 863d17cc
-
-                    if 'aws_iam_permissions_boundary' in proj_details:
-                        # sys.exit(json.dumps(proj_details))
-                        if proj_details['aws_iam_permissions_boundary'] is not None:
-                            role['aws_iam_permissions_boundary'] = proj_details['aws_iam_permissions_boundary']['id']
-                        else:
-                            role['aws_iam_permissions_boundary'] = 'null'
+
+                        if 'aws_iam_permissions_boundary' in proj_details:
+                            # sys.exit(json.dumps(proj_details))
+                            if proj_details['aws_iam_permissions_boundary'] is not None:
+                                role['aws_iam_permissions_boundary'] = proj_details['aws_iam_permissions_boundary']['id']
+                            else:
+                                role['aws_iam_permissions_boundary'] = 'null'
                     else:
                         print("\tDetails for Project role %s weren't found. Data will be incomplete. Skipping" % r['name'])
                         print("\tReceived data: %s" % proj_details)
